--- conflicted
+++ resolved
@@ -1,4 +1,5 @@
 import json
+import numpy as np
 import logging
 import os
 from typing import Annotated
@@ -90,11 +91,7 @@
             normalize_coords=normalize_coords,
         )
     except Exception as e:
-<<<<<<< HEAD
-        logger.error(f"SAM2 error: {e}")
-=======
         logger.error(f"Segment Anything 2 error: {e}")
->>>>>>> 36ebcce2
         logger.exception(e)
         if isinstance(e, InferenceError):
             return JSONResponse(
@@ -104,21 +101,13 @@
 
         return JSONResponse(
             status_code=status.HTTP_500_INTERNAL_SERVER_ERROR,
-<<<<<<< HEAD
-            content=http_error("SAM2 error"),
-=======
             content=http_error("Segment Anything 2 error"),
->>>>>>> 36ebcce2
         )
+    
+    # Return masks sorted by descending score as JSON.
     sorted_ind = np.argsort(scores)[::-1]
     return {
-<<<<<<< HEAD
-        "masks": json.dumps(masks.tolist()),
-        "iou_predictions": json.dumps(iou_predictions.tolist()),
-        "low_res_masks": json.dumps(low_res_masks.tolist()),
-=======
-        "masks": str(masks[sorted_ind].tolist()),
-        "scores": str(scores[sorted_ind].tolist()),
-        "logits": str(low_res_mask_logits[sorted_ind].tolist()),
->>>>>>> 36ebcce2
+        "masks":  json.dumps(masks[sorted_ind].tolist()),
+        "scores":  json.dumps(scores[sorted_ind].tolist()),
+        "logits":  json.dumps(low_res_mask_logits[sorted_ind].tolist()),
     }
--- conflicted
+++ resolved
@@ -54,17 +54,14 @@
             from app.pipelines.segment_anything_2 import SegmentAnything2Pipeline
 
             return SegmentAnything2Pipeline(model_id)
-<<<<<<< HEAD
         case "segment-anything-2-video":
             from app.pipelines.segment_anything_2_video import SegmentAnything2VideoPipeline
             
             return SegmentAnything2VideoPipeline(model_id)
             
-=======
         case "llm":
             from app.pipelines.llm import LLMPipeline
             return LLMPipeline(model_id)
->>>>>>> 0d96ac0f
         case _:
             raise EnvironmentError(
                 f"{pipeline} is not a valid pipeline for model {model_id}"
@@ -99,16 +96,13 @@
             from app.routes import segment_anything_2
 
             return segment_anything_2.router
-<<<<<<< HEAD
         case "segment-anything-2-video":
             from app.routes import segment_anything_2_video
 
             return segment_anything_2_video.router
-=======
         case "llm":
             from app.routes import llm
             return llm.router
->>>>>>> 0d96ac0f
         case _:
             raise EnvironmentError(f"{pipeline} is not a valid pipeline")
 
